--- conflicted
+++ resolved
@@ -28,11 +28,8 @@
   WeekCellsHeight,
   type CalendarEvent,
 } from "@/components/event-calendar"
-<<<<<<< HEAD
+import { EndHour, StartHour } from "@/components/event-calendar/constants"
 import { useTranslation } from "react-i18next"
-=======
-import { EndHour, StartHour } from "@/components/event-calendar/constants"
->>>>>>> 8cbe1a31
 
 interface WeekViewProps {
   currentDate: Date
